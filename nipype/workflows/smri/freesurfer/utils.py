# emacs: -*- mode: python; py-indent-offset: 4; indent-tabs-mode: nil -*-
# vi: set ft=python sts=4 ts=4 sw=4 et:

from ....pipeline import engine as pe
from ....interfaces import fsl as fsl
from ....interfaces import freesurfer as fs
from ....interfaces import meshfix as mf
from ....interfaces import io as nio
from ....interfaces import utility as niu
from ....algorithms import misc as misc
from ....interfaces.utility import Function
from ....workflows.misc.utils import region_list_from_volume, id_list_from_lookup_table
import os




def get_aparc_aseg(files):
    """Return the aparc+aseg.mgz file"""
    for name in files:
        if 'aparc+aseg' in name:
            return name
    raise ValueError('aparc+aseg.mgz not found')


def create_getmask_flow(name='getmask', dilate_mask=True):
    """Registers a source file to freesurfer space and create a brain mask in
    source space

    Requires fsl tools for initializing registration

    Parameters
    ----------

    name : string
        name of workflow
    dilate_mask : boolean
        indicates whether to dilate mask or not

    Example
    -------

    >>> getmask = create_getmask_flow()
    >>> getmask.inputs.inputspec.source_file = 'mean.nii'
    >>> getmask.inputs.inputspec.subject_id = 's1'
    >>> getmask.inputs.inputspec.subjects_dir = '.'
    >>> getmask.inputs.inputspec.contrast_type = 't2'


    Inputs::

           inputspec.source_file : reference image for mask generation
           inputspec.subject_id : freesurfer subject id
           inputspec.subjects_dir : freesurfer subjects directory
           inputspec.contrast_type : MR contrast of reference image

    Outputs::

           outputspec.mask_file : binary mask file in reference image space
           outputspec.reg_file : registration file that maps reference image to
                                 freesurfer space
           outputspec.reg_cost : cost of registration (useful for detecting misalignment)
    """

    """
    Initialize the workflow
    """

    getmask = pe.Workflow(name=name)

    """
    Define the inputs to the workflow.
    """

    inputnode = pe.Node(niu.IdentityInterface(fields=['source_file',
                                                      'subject_id',
                                                      'subjects_dir',
                                                      'contrast_type']),
                        name='inputspec')

    """
    Define all the nodes of the workflow:

    fssource: used to retrieve aseg.mgz
    threshold : binarize aseg
    register : coregister source file to freesurfer space
    voltransform: convert binarized aseg to source file space
    """

    fssource = pe.Node(nio.FreeSurferSource(),
                       name='fssource')
    threshold = pe.Node(fs.Binarize(min=0.5, out_type='nii'),
                        name='threshold')
    register = pe.MapNode(fs.BBRegister(init='fsl'),
                          iterfield=['source_file'],
                          name='register')
    voltransform = pe.MapNode(fs.ApplyVolTransform(inverse=True),
                              iterfield=['source_file', 'reg_file'],
                              name='transform')

    """
    Connect the nodes
    """

    getmask.connect([
        (inputnode, fssource, [('subject_id', 'subject_id'),
                               ('subjects_dir', 'subjects_dir')]),
        (inputnode, register, [('source_file', 'source_file'),
                               ('subject_id', 'subject_id'),
                               ('subjects_dir', 'subjects_dir'),
                               ('contrast_type', 'contrast_type')]),
        (inputnode, voltransform, [('subjects_dir', 'subjects_dir'),
                                   ('source_file', 'source_file')]),
        (fssource, threshold, [(('aparc_aseg', get_aparc_aseg), 'in_file')]),
        (register, voltransform, [('out_reg_file', 'reg_file')]),
        (threshold, voltransform, [('binary_file', 'target_file')])
    ])

    """
    Add remaining nodes and connections

    dilate : dilate the transformed file in source space
    threshold2 : binarize transformed file
    """

    threshold2 = pe.MapNode(fs.Binarize(min=0.5, out_type='nii'),
                            iterfield=['in_file'],
                            name='threshold2')
    if dilate_mask:
        threshold2.inputs.dilate = 1
    getmask.connect([
        (voltransform, threshold2, [('transformed_file', 'in_file')])
    ])

    """
    Setup an outputnode that defines relevant inputs of the workflow.
    """

    outputnode = pe.Node(niu.IdentityInterface(fields=["mask_file",
                                                       "reg_file",
                                                       "reg_cost"
                                                       ]),
                         name="outputspec")
    getmask.connect([
        (register, outputnode, [("out_reg_file", "reg_file")]),
        (register, outputnode, [("min_cost_file", "reg_cost")]),
        (threshold2, outputnode, [("binary_file", "mask_file")]),
    ])
    return getmask


def create_get_stats_flow(name='getstats', withreg=False):
    """Retrieves stats from labels

    Parameters
    ----------

    name : string
        name of workflow
    withreg : boolean
        indicates whether to register source to label

    Example
    -------


    Inputs::

           inputspec.source_file : reference image for mask generation
           inputspec.label_file : label file from which to get ROIs

           (optionally with registration)
           inputspec.reg_file : bbreg file (assumes reg from source to label
           inputspec.inverse : boolean whether to invert the registration
           inputspec.subjects_dir : freesurfer subjects directory

    Outputs::

           outputspec.stats_file : stats file
    """

    """
    Initialize the workflow
    """

    getstats = pe.Workflow(name=name)

    """
    Define the inputs to the workflow.
    """

    if withreg:
        inputnode = pe.Node(niu.IdentityInterface(fields=['source_file',
                                                          'label_file',
                                                          'reg_file',
                                                          'subjects_dir']),
                            name='inputspec')
    else:
        inputnode = pe.Node(niu.IdentityInterface(fields=['source_file',
                                                          'label_file']),
                            name='inputspec')

    statnode = pe.MapNode(fs.SegStats(),
                          iterfield=['segmentation_file', 'in_file'],
                          name='segstats')

    """
    Convert between source and label spaces if registration info is provided

    """
    if withreg:
        voltransform = pe.MapNode(fs.ApplyVolTransform(inverse=True),
                                  iterfield=['source_file', 'reg_file'],
                                  name='transform')
        getstats.connect(inputnode, 'reg_file', voltransform, 'reg_file')
        getstats.connect(inputnode, 'source_file', voltransform, 'source_file')
        getstats.connect(inputnode, 'label_file', voltransform, 'target_file')
        getstats.connect(inputnode, 'subjects_dir', voltransform, 'subjects_dir')

        def switch_labels(inverse, transform_output, source_file, label_file):
            if inverse:
                return transform_output, source_file
            else:
                return label_file, transform_output

        chooser = pe.MapNode(niu.Function(input_names=['inverse',
                                                       'transform_output',
                                                       'source_file',
                                                       'label_file'],
                                          output_names=['label_file',
                                                        'source_file'],
                                          function=switch_labels),
                             iterfield=['transform_output', 'source_file'],
                             name='chooser')
        getstats.connect(inputnode, 'source_file', chooser, 'source_file')
        getstats.connect(inputnode, 'label_file', chooser, 'label_file')
        getstats.connect(inputnode, 'inverse', chooser, 'inverse')
        getstats.connect(voltransform, 'transformed_file', chooser, 'transform_output')
        getstats.connect(chooser, 'label_file', statnode, 'segmentation_file')
        getstats.connect(chooser, 'source_file', statnode, 'in_file')
    else:
        getstats.connect(inputnode, 'label_file', statnode, 'segmentation_file')
        getstats.connect(inputnode, 'source_file', statnode, 'in_file')

    """
    Setup an outputnode that defines relevant inputs of the workflow.
    """

    outputnode = pe.Node(niu.IdentityInterface(fields=["stats_file"
                                                       ]),
                         name="outputspec")
    getstats.connect([
        (statnode, outputnode, [("summary_file", "stats_file")]),
    ])
    return getstats


def create_tessellation_flow(name='tessellate', out_format='stl'):
    """Tessellates the input subject's aseg.mgz volume and returns
    the surfaces for each region in stereolithic (.stl) format

    Example
    -------
    >>> from nipype.workflows.smri.freesurfer import create_tessellation_flow
    >>> tessflow = create_tessellation_flow()
    >>> tessflow.inputs.inputspec.subject_id = 'subj1'
    >>> tessflow.inputs.inputspec.subjects_dir = '.'
    >>> tessflow.inputs.inputspec.lookup_file = 'FreeSurferColorLUT.txt' # doctest: +SKIP
    >>> tessflow.run()  # doctest: +SKIP


    Inputs::

           inputspec.subject_id : freesurfer subject id
           inputspec.subjects_dir : freesurfer subjects directory
           inputspec.lookup_file : lookup file from freesurfer directory

    Outputs::

           outputspec.meshes : output region meshes in (by default) stereolithographic (.stl) format
    """

    """
    Initialize the workflow
    """

    tessflow = pe.Workflow(name=name)

    """
    Define the inputs to the workflow.
    """

    inputnode = pe.Node(niu.IdentityInterface(fields=['subject_id',
                                                      'subjects_dir',
                                                      'lookup_file']),
                        name='inputspec')

    """
    Define all the nodes of the workflow:

      fssource: used to retrieve aseg.mgz
      mri_convert : converts aseg.mgz to aseg.nii
      tessellate : tessellates regions in aseg.mgz
      surfconvert : converts regions to stereolithographic (.stl) format
      smoother: smooths the tessellated regions

    """

    fssource = pe.Node(nio.FreeSurferSource(),
                       name='fssource')
    volconvert = pe.Node(fs.MRIConvert(out_type='nii'),
                         name='volconvert')
    tessellate = pe.MapNode(fs.MRIMarchingCubes(),
                            iterfield=['label_value', 'out_file'],
                            name='tessellate')
    surfconvert = pe.MapNode(fs.MRIsConvert(out_datatype='stl'),
                             iterfield=['in_file'],
                             name='surfconvert')
    smoother = pe.MapNode(mf.MeshFix(),
                          iterfield=['in_file1'],
                          name='smoother')
    if out_format == 'gii':
        stl_to_gifti = pe.MapNode(fs.MRIsConvert(out_datatype=out_format),
                                  iterfield=['in_file'],
                                  name='stl_to_gifti')
    smoother.inputs.save_as_stl = True
    smoother.inputs.laplacian_smoothing_steps = 1

    region_list_from_volume_interface = Function(input_names=["in_file"],
                                                 output_names=["region_list"],
                                                 function=region_list_from_volume)

    id_list_from_lookup_table_interface = Function(input_names=["lookup_file", "region_list"],
                                                   output_names=["id_list"],
                                                   function=id_list_from_lookup_table)

    region_list_from_volume_node = pe.Node(interface=region_list_from_volume_interface, name='region_list_from_volume_node')
    id_list_from_lookup_table_node = pe.Node(interface=id_list_from_lookup_table_interface, name='id_list_from_lookup_table_node')

    """
    Connect the nodes
    """

    tessflow.connect([
        (inputnode, fssource, [('subject_id', 'subject_id'),
                               ('subjects_dir', 'subjects_dir')]),
        (fssource, volconvert, [('aseg', 'in_file')]),
        (volconvert, region_list_from_volume_node, [('out_file', 'in_file')]),
        (region_list_from_volume_node, tessellate, [('region_list', 'label_value')]),
        (region_list_from_volume_node, id_list_from_lookup_table_node, [('region_list', 'region_list')]),
        (inputnode, id_list_from_lookup_table_node, [('lookup_file', 'lookup_file')]),
        (id_list_from_lookup_table_node, tessellate, [('id_list', 'out_file')]),
        (fssource, tessellate, [('aseg', 'in_file')]),
        (tessellate, surfconvert, [('surface', 'in_file')]),
        (surfconvert, smoother, [('converted', 'in_file1')]),
    ])

    """
    Setup an outputnode that defines relevant inputs of the workflow.
    """

    outputnode = pe.Node(niu.IdentityInterface(fields=["meshes"]),
                         name="outputspec")

    if out_format == 'gii':
        tessflow.connect([
            (smoother, stl_to_gifti, [("mesh_file", "in_file")]),
        ])
        tessflow.connect([
            (stl_to_gifti, outputnode, [("converted", "meshes")]),
        ])
    else:
        tessflow.connect([
            (smoother, outputnode, [("mesh_file", "meshes")]),
        ])
    return tessflow

def copy_files(in_files, out_files):
    """
    Create a function to copy a file that can be modified by a following node
    without changing the original file
    """
    import shutil
    import sys
    if len(in_files) != len(out_files):
        print("ERROR: Length of input files must be identical to the length of " +
              "outrput files to be copied")
        sys.exit(-1)
    for i, in_file in enumerate(in_files):
        out_file = out_files[i]
        print("copying {0} to {1}".format(in_file, out_file))
        shutil.copy(in_file, out_file)
    return out_files

def copy_file(in_file, out_file=None):
    """
    Create a function to copy a file that can be modified by a following node
    without changing the original file.
    """
    import os
    import shutil
    if out_file == None:
        out_file = os.path.join(os.getcwd(), os.path.basename(in_file))
    if type(in_file) is list and len(in_file) == 1:
        in_file = in_file[0]
    out_file = os.path.abspath(out_file)
    in_file = os.path.abspath(in_file)
    print("copying {0} to {1}".format(in_file, out_file))
    shutil.copy(in_file, out_file)
    return out_file

def mkdir_p(path):
    import errno
    import os
    try:
        os.makedirs(path)
    except OSError as exc:  # Python >2.5
        if exc.errno == errno.EEXIST and os.path.isdir(path):
            pass
        else:
            raise

def getdefaultconfig(exitonfail=False, rb_date="2014-08-21"):
    config = { 'custom_atlas' : None,
               'cw256' : False,
               'field_strength' : '1.5T',
               'fs_home' : checkenv(exitonfail),
               'longitudinal' : False,
               'long_base' : None,
               'openmp' : None,
               'plugin_args' : None,
               'qcache' : False,
               'queue' : None,
               'recoding_file' : None,
               'src_subject_id' : 'fsaverage',
               'th3' : True}

    config['src_subject_dir'] = os.path.join(config['fs_home'], 'subjects',
                                             config['src_subject_id'])
    config['awk_file'] = os.path.join(config['fs_home'], 'bin',
                                      'extract_talairach_avi_QA.awk')
    config['registration_template'] = os.path.join(config['fs_home'], 'average',
                                                   'RB_all_{0}.gca'.format(rb_date))
    config['registration_template_withskull'] = os.path.join(config['fs_home'], 'average',
                                                             'RB_all_withskull_{0}.gca'.format(rb_date))
    for hemi in ('lh', 'rh'):
        config['{0}_atlas'.format(hemi)] = os.path.join(
            config['fs_home'], 'average',
            '{0}.average.curvature.filled.buckner40.tif'.format(hemi))
        config['{0}_classifier'.format(hemi)] = os.path.join(
            config['fs_home'], 'average',
            '{0}.curvature.buckner40.filled.desikan_killiany.2010-03-25.gcs'.format(hemi))
        config['{0}_classifier2'.format(hemi)] = os.path.join(
            config['fs_home'], 'average',
            '{0}.destrieux.simple.2009-07-29.gcs'.format(hemi))
        config['{0}_classifier3'.format(hemi)] = os.path.join(
            config['fs_home'], 'average',
            '{0}.DKTatlas40.gcs'.format(hemi))
    config['LookUpTable'] = os.path.join(config['fs_home'], 'ASegStatsLUT.txt')
    config['WMLookUpTable'] = os.path.join(config['fs_home'], 'WMParcStatsLUT.txt')
    config['AvgColorTable'] = os.path.join(config['fs_home'], 'average', 'colortable_BA.txt')

    return config


def checkenv(exitonfail=False):
    """Check for the necessary FS environment variables"""
    import sys
    fs_home = os.environ.get('FREESURFER_HOME')
    path = os.environ.get('PATH')
    print("FREESURFER_HOME: {0}".format(fs_home))
    if fs_home == None:
        msg = "please set FREESURFER_HOME before running the workflow"
    elif not os.path.isdir(fs_home):
        msg = "FREESURFER_HOME must be set to a valid directory before running this workflow"
    elif os.path.join(fs_home, 'bin') not in path.replace('//','/'):
        print(path)
        msg = "Could not find necessary executable in path"
        setupscript = os.path.join(fs_home, 'SetUpFreeSurfer.sh')
        if os.path.isfile(setupscript):
            print("Please source the setup script before running the workflow:" +
                  "\nsource {0}".format(setupscript))
        else:
            print("Please ensure that FREESURFER_HOME is set to a valid fs " +
            "directory and source the necessary SetUpFreeSurfer.sh script before running " +
            "this workflow")
    else:
        return fs_home

    if exitonfail:
        print("ERROR: " + msg)
        sys.exit(2)
    else:
<<<<<<< HEAD
        print("Warning: " + msg)

def center_volume(in_file):
    import SimpleITK as sitk
    import os
    img = sitk.ReadImage(in_file)
    size = img.GetSize()
    origin = img.GetOrigin()
    new_origin = [0,0,0]
    for i, xx in enumerate(origin):
        new_origin[i] = float(size[i])/2
        if xx < 0:
            new_origin[i] = -new_origin[i]
    img.SetOrigin(new_origin)
    out_file = os.path.abspath(os.path.basename(in_file))
    sitk.WriteImage(img, out_file)
    return out_file


def recodeLabelMap(in_file, out_file, recode_file):
    """This function has been adapted from BRAINSTools and serves
    as a means to recode a label map based upon an input csv
    file."""
    import SimpleITK as sitk
    import os
    import csv
    import sys

    # Convert csv to RECODE_TABLE
    CSVFile = open(recode_file, 'rb')
    reader = csv.reader(CSVFile)
    header = reader.next()
    n_cols = len(header)
    if n_cols == 4:
        # ignore label names
        label_keys = (0, 2)
    elif n_cols == 2:
        # no label names present
        label_keys = (0, 1)
    else:
        # csv does not match format requirements
        print("ERROR: input csv file for label recoding does meet requirements")
        sys.exit()

    # read csv file
    RECODE_TABLE = list()
    for line in reader:
        RECODE_TABLE.append((int(line[label_keys[0]]), int(line[label_keys[1]])))

    def minimizeSizeOfImage(outlabels):
        """This function will find the largest integer value in the labelmap, and
        cast the image to the smallest possible integer size so that no loss of data
        results."""
        measureFilt  = sitk.StatisticsImageFilter()
        measureFilt.Execute(outlabels)
        imgMin=measureFilt.GetMinimum()
        imgMax=measureFilt.GetMaximum()
        if imgMax < (2**8)-1:
            outlabels = sitk.Cast( outlabels, sitk.sitkUInt8 )
        elif imgMax < (2**16)-1:
            outlabels = sitk.Cast( outlabels, sitk.sitkUInt16 )
        elif imgMax < (2**32)-1:
            outlabels = sitk.Cast( outlabels, sitk.sitkUInt32 )
        elif imgMax < (2**64)-1:
            outlabels = sitk.Cast( outlabels, sitk.sitkUInt64 )
        return outlabels

    LabelImage=sitk.Cast(sitk.ReadImage(in_file), sitk.sitkUInt32)
    for (old, new) in RECODE_TABLE:
        LabelImage = sitk.Cast((LabelImage == old), sitk.sitkUInt32)*(new - old)+LabelImage
    LabelImage = minimizeSizeOfImage(LabelImage)
    out_file = os.path.abspath(out_file)
    sitk.WriteImage(LabelImage, out_file)
    return out_file


def create_recoding_wf(in_file, out_file=None):
    wf = pe.Workflow(name="RecodeLabels")

    inputspec = pe.Node(niu.IdentityInterface(['labelmap',
                                               'recode_file']),
                        name="inputspec")
    inputspec.inputs.recode_file = in_file

    convert_labelmap = pe.Node(fs.MRIConvert(), name="ConvertLabelMap")
    convert_labelmap.inputs.in_type = 'mgz'
    convert_labelmap.inputs.out_type = 'nii'
    convert_labelmap.inputs.out_orientation = 'RAS'
    convert_labelmap.inputs.out_file = 'labelmap.nii'
    wf.connect([(inputspec, convert_labelmap, [('labelmap', 'in_file')])])

    recode = pe.Node(Function(['in_file',
                                          'out_file',
                                          'recode_file'],
                                         ['out_file'],
                                         recodeLabelMap),
                         name = "RecodeLabelMap")
    if out_file == None:
        recode.inputs.out_file = 'recodedlabelmap.nii'
    else:
        recode.inputs.out_file = out_file

    wf.connect([(convert_labelmap, recode, [('out_file', 'in_file')]),
                (inputspec, recode, [('recode_file', 'recode_file')])])

    center_labelmap = pe.Node(Function(['in_file'], ['out_file'],
                                                  center_volume),
                                  name="CenterLabelMap")

    wf.connect([(recode, center_labelmap, [('out_file', 'in_file')])])

    outputspec = pe.Node(niu.IdentityInterface(['recodedlabelmap']), name="outputspec")

    wf.connect([(center_labelmap, outputspec, [('out_file', 'recodedlabelmap')])])
    return wf

def createsrcsubj(source_directory):
    """
    Returns a node that acts as the datasource for a source subject such as
    'fsaverage'
    """
    outfields = ['lh_BA1_exvivo',
                 'lh_BA2_exvivo',
                 'lh_BA3a_exvivo',
                 'lh_BA3b_exvivo',
                 'lh_BA4a_exvivo',
                 'lh_BA4p_exvivo',
                 'lh_BA6_exvivo',
                 'lh_BA44_exvivo',
                 'lh_BA45_exvivo',
                 'lh_V1_exvivo',
                 'lh_V2_exvivo',
                 'lh_MT_exvivo',
                 'lh_entorhinal_exvivo',
                 'lh_perirhinal_exvivo',
                 'lh_BA1_exvivo_thresh',
                 'lh_BA2_exvivo_thresh',
                 'lh_BA3a_exvivo_thresh',
                 'lh_BA3b_exvivo_thresh',
                 'lh_BA4a_exvivo_thresh',
                 'lh_BA4p_exvivo_thresh',
                 'lh_BA6_exvivo_thresh',
                 'lh_BA44_exvivo_thresh',
                 'lh_BA45_exvivo_thresh',
                 'lh_V1_exvivo_thresh',
                 'lh_V2_exvivo_thresh',
                 'lh_MT_exvivo_thresh',
                 'lh_entorhinal_exvivo_thresh',
                 'lh_perirhinal_exvivo_thresh',
                 'rh_BA1_exvivo',
                 'rh_BA2_exvivo',
                 'rh_BA3a_exvivo',
                 'rh_BA3b_exvivo',
                 'rh_BA4a_exvivo',
                 'rh_BA4p_exvivo',
                 'rh_BA6_exvivo',
                 'rh_BA44_exvivo',
                 'rh_BA45_exvivo',
                 'rh_V1_exvivo',
                 'rh_V2_exvivo',
                 'rh_MT_exvivo',
                 'rh_entorhinal_exvivo',
                 'rh_perirhinal_exvivo',
                 'rh_BA1_exvivo_thresh',
                 'rh_BA2_exvivo_thresh',
                 'rh_BA3a_exvivo_thresh',
                 'rh_BA3b_exvivo_thresh',
                 'rh_BA4a_exvivo_thresh',
                 'rh_BA4p_exvivo_thresh',
                 'rh_BA6_exvivo_thresh',
                 'rh_BA44_exvivo_thresh',
                 'rh_BA45_exvivo_thresh',
                 'rh_V1_exvivo_thresh',
                 'rh_V2_exvivo_thresh',
                 'rh_MT_exvivo_thresh',
                 'rh_entorhinal_exvivo_thresh',
                 'rh_perirhinal_exvivo_thresh']
    datasource = pe.Node(nio.nio.DataGrabber(outfields=outfields), name="Source_Subject")
    datasource.inputs.base_directory = source_directory
    datasource.inputs.template = '*'
    datasource.inputs.field_template = dict(
        lh_BA1_exvivo='label/lh.BA1_exvivo.label',
        lh_BA2_exvivo='label/lh.BA2_exvivo.label',
        lh_BA3a_exvivo='label/lh.BA3a_exvivo.label',
        lh_BA3b_exvivo='label/lh.BA3b_exvivo.label',
        lh_BA4a_exvivo='label/lh.BA4a_exvivo.label',
        lh_BA4p_exvivo='label/lh.BA4p_exvivo.label',
        lh_BA6_exvivo='label/lh.BA6_exvivo.label',
        lh_BA44_exvivo='label/lh.BA44_exvivo.label',
        lh_BA45_exvivo='label/lh.BA45_exvivo.label',
        lh_V1_exvivo='label/lh.V1_exvivo.label',
        lh_V2_exvivo='label/lh.V2_exvivo.label',
        lh_MT_exvivo='label/lh.MT_exvivo.label',
        lh_entorhinal_exvivo='label/lh.entorhinal_exvivo.label',
        lh_perirhinal_exvivo='label/lh.perirhinal_exvivo.label',
        lh_BA1_exvivo_thresh='label/lh.BA1_exvivo.thresh.label',
        lh_BA2_exvivo_thresh='label/lh.BA2_exvivo.thresh.label',
        lh_BA3a_exvivo_thresh='label/lh.BA3a_exvivo.thresh.label',
        lh_BA3b_exvivo_thresh='label/lh.BA3b_exvivo.thresh.label',
        lh_BA4a_exvivo_thresh='label/lh.BA4a_exvivo.thresh.label',
        lh_BA4p_exvivo_thresh='label/lh.BA4p_exvivo.thresh.label',
        lh_BA6_exvivo_thresh='label/lh.BA6_exvivo.thresh.label',
        lh_BA44_exvivo_thresh='label/lh.BA44_exvivo.thresh.label',
        lh_BA45_exvivo_thresh='label/lh.BA45_exvivo.thresh.label',
        lh_V1_exvivo_thresh='label/lh.V1_exvivo.thresh.label',
        lh_V2_exvivo_thresh='label/lh.V2_exvivo.thresh.label',
        lh_MT_exvivo_thresh='label/lh.MT_exvivo.thresh.label',
        lh_entorhinal_exvivo_thresh='label/lh.entorhinal_exvivo.thresh.label',
        lh_perirhinal_exvivo_thresh='label/lh.perirhinal_exvivo.thresh.label',
        rh_BA1_exvivo='label/rh.BA1_exvivo.label',
        rh_BA2_exvivo='label/rh.BA2_exvivo.label',
        rh_BA3a_exvivo='label/rh.BA3a_exvivo.label',
        rh_BA3b_exvivo='label/rh.BA3b_exvivo.label',
        rh_BA4a_exvivo='label/rh.BA4a_exvivo.label',
        rh_BA4p_exvivo='label/rh.BA4p_exvivo.label',
        rh_BA6_exvivo='label/rh.BA6_exvivo.label',
        rh_BA44_exvivo='label/rh.BA44_exvivo.label',
        rh_BA45_exvivo='label/rh.BA45_exvivo.label',
        rh_V1_exvivo='label/rh.V1_exvivo.label',
        rh_V2_exvivo='label/rh.V2_exvivo.label',
        rh_MT_exvivo='label/rh.MT_exvivo.label',
        rh_entorhinal_exvivo='label/rh.entorhinal_exvivo.label',
        rh_perirhinal_exvivo='label/rh.perirhinal_exvivo.label',
        rh_BA1_exvivo_thresh='label/rh.BA1_exvivo.thresh.label',
        rh_BA2_exvivo_thresh='label/rh.BA2_exvivo.thresh.label',
        rh_BA3a_exvivo_thresh='label/rh.BA3a_exvivo.thresh.label',
        rh_BA3b_exvivo_thresh='label/rh.BA3b_exvivo.thresh.label',
        rh_BA4a_exvivo_thresh='label/rh.BA4a_exvivo.thresh.label',
        rh_BA4p_exvivo_thresh='label/rh.BA4p_exvivo.thresh.label',
        rh_BA6_exvivo_thresh='label/rh.BA6_exvivo.thresh.label',
        rh_BA44_exvivo_thresh='label/rh.BA44_exvivo.thresh.label',
        rh_BA45_exvivo_thresh='label/rh.BA45_exvivo.thresh.label',
        rh_V1_exvivo_thresh='label/rh.V1_exvivo.thresh.label',
        rh_V2_exvivo_thresh='label/rh.V2_exvivo.thresh.label',
        rh_MT_exvivo_thresh='label/rh.MT_exvivo.thresh.label',
        rh_entorhinal_exvivo_thresh='label/rh.entorhinal_exvivo.thresh.label',
        rh_perirhinal_exvivo_thresh='label/rh.perirhinal_exvivo.thresh.label')
    return datasource, outfields

def source_long_files_workflow(name="Source_Longitudinal_Files"):
    """Creates a workflow to source the longitudinal files from a freesurfer directory.
    This should only be used when the files are not in a prexisting workflow"""

    wf = Workflow(name=name)

    inputspec = Node(IdentityInterface(fields=['subject_id',
                                               'subjects_dir',
                                               'timepoints']),
                     name="inputspec")

    # TODO: Create outputspec

    # grab files from the initial single session run
    grab_inittp_files = pe.Node(nio.DataGrabber(), name="Grab_Initial_Files",
                                infields=['subject_id'],
                                outfileds=['inputvols', 'iscales', 'ltas'])
    grab_inittp_files.inputs.template = '*'
    grab_inittp_files.inputs.base_directory = config['subjects_dir']
    grab_inittp_files.inputs.field_template = dict(inputvols='%s/mri/orig/0*.mgz',
                                                   iscales='%s/mri/orig/0*-iscale.txt',
                                                   ltas='%s/mri/orig/0*.lta')

    grab_inittp_files.inputs.template_args = dict(inputvols=[['subject_id']],
                                                  iscales=[['subject_id']],
                                                  ltas=[['subject_id']])

    wf.connect([(grab_inittp_files, outputspec, [('inputvols', 'inputspec.in_T1s'),
                                                   ('iscales', 'inputspec.iscales'),
                                                   ('ltas', 'inputspec.ltas')])])

    merge_norms = pe.Node(Merge(len(config['timepoints'])), name="Merge_Norms")
    merge_segs = pe.Node(Merge(len(config['timepoints'])), name="Merge_Segmentations")
    merge_segs_noCC = pe.Node(Merge(len(config['timepoints'])), name="Merge_Segmentations_noCC")
    merge_template_ltas = pe.Node(Merge(len(config['timepoints'])), name="Merge_Template_ltas")

    for i, tp in enumerate(config['timepoints']):
        # datasource timepoint files
        tp_data_source = pe.Node(FreeSurferSource(), name="{0}_DataSource".format(tp))
        tp_data_source.inputs.subject_id = tp
        tp_data_source.inputs.subjects_dir = config['subjects_dir']

        tp_data_grabber = pe.Node(nio.DataGrabber(), name="{0}_DataGrabber".format(tp),
                                  infields=['tp', 'long_tempate'],
                                  outfileds=['subj_to_template_lta', 'seg_noCC', 'seg_presurf'])
        tp_data_grabber.inputs.template = '*'
        tp_data_grabber.inputs.base_directory = config['subjects_dir']
        tp_data_grabber.inputs.field_template = dict(
            subj_to_template_lta='%s/mri/transforms/%s_to_%s.lta',
            seg_noCC='%s/mri/aseg.auto_noCCseg.mgz',
            seg_presurf='%s/mri/aseg.presurf.mgz',)

        tp_data_grabber.inputs.template_args = dict(
            subj_to_template_lta=[['long_template', 'tp', 'long_template']],
            seg_noCC=[['tp']],
            seg_presurf=[['tp']])

        wf.connect([(tp_data_source, merge_norms, [('norm',
                                                          'in{0}'.format(i))]),
                          (tp_data_grabber, merge_segs, [('seg_presurf',
                                                          'in{0}'.format(i))]),
                          (tp_data_grabber, merge_segs_noCC, [('seg_noCC',
                                                               'in{0}'.format(i))]),
                          (tp_data_grabber, merge_template_ltas, [('subj_to_template_lta',
                                                                   'in{0}'.format(i))])])

        if tp == config['subject_id']:
            wf.connect([(tp_data_source, outputspec, [('wm', 'inputspec.init_wm')]),
                              (tp_data_grabber, outputspec, [('subj_to_template_lta',
                                                          'inputspec.subj_to_template_lta')]),
                              (tp_data_grabber, outputspec, [('subj_to_template_lta',
                                                          'inputspec.subj_to_template_lta')])])

    wf.connect([(merge_norms, outputspec, [('out', 'inputspec.alltps_norms')]),
                      (merge_segs, outputspec, [('out', 'inputspec.alltps_segs')]),
                      (merge_template_ltas, outputspec, [('out', 'inputspec.alltps_to_template_ltas')]),
                      (merge_segs_noCC, outputspec, [('out', 'inputspec.alltps_segs_noCC')])])



    # datasource files from the template run
    ds_template_files = pe.Node(FreeSurferSource(), name="Datasource_Template_Files")
    ds_template_files.inputs.subject_id = config['subject_id']
    ds_template_files.inputs.subjects_dir = config['subjects_dir']

    wf.connect([(ds_template_files, ar1_wf, [('brainmask', 'inputspec.template_brainmask')]),
                      (ds_template_files, outputspec, [('aseg', 'inputspec.template_aseg')])])

    # grab files from template run
    grab_template_files = pe.Node(nio.DataGrabber(), name="Grab_Template_Files",
                                  infields=['subject_id', 'long_template'],
                                  outfields=['template_talairach_xfm',
                                             'template_talairach_lta',
                                             'template_talairach_m3z',
                                             'template_label_intensities',
                                             'template_lh_white',
                                             'template_rh_white',
                                             'template_lh_pial',
                                             'template_rh_pial'])
    grab_template_files.inputs.template = '*'
    grab_template_files.inputs.base_directory = config['subjects_dir']
    grab_template_files.inputs.subject_id = config['subject_id']
    grab_template_files.inputs.long_template = config['long_template']
    grab_template_files.inputs.field_template = dict(
        template_talairach_xfm='%s/mri/transfroms/talairach.xfm',
        template_talairach_lta='%s/mri/transfroms/talairach.lta',
        template_talairach_m3z='%s/mri/transfroms/talairach.m3z',
        template_label_intensities='%s/mri/aseg.auto_noCCseg.label_intensities.txt',
        template_lh_white='%s/surf/lh.white',
        template_rh_white='%s/surf/rh.white',
        template_lh_pial='%s/surf/lh.pial',
        template_rh_pial='%s/surf/rh.pial')

    grab_template_files.inputs.template_args = dict(
        template_talairach_xfm=[['long_template']],
        template_talairach_lta=[['long_template']],
        template_talairach_m3z=[['long_template']],
        template_lh_white=[['long_template']],
        template_rh_white=[['long_template']],
        template_lh_pial=[['long_template']],
        template_rh_pial=[['long_template']])
    wf.connect([(grab_template_files, outputspec, [('template_talairach_xfm',
                                                    'inputspec.template_talairach_xfm'),
                                                   ('template_talairach_lta',
                                                    'inputspec.template_talairach_lta'),
                                                   ('template_talairach_m3z',
                                                    'inputspec.template_talairach_m3z'),
                                                   ('template_label_intensities',
                                                    'inputspec.template_label_intensities'),
                                                   ('template_lh_white', 'inputspec.template_lh_white'),
                                                   ('template_rh_white', 'inputspec.template_rh_white'),
                                                   ('template_lh_pial', 'inputspec.template_lh_pial'),
                                                   ('template_rh_pial', 'inputspec.template_rh_pial')])
            ])
    return wf
=======
        print("Warning: " + msg)
>>>>>>> 252a2dd0
<|MERGE_RESOLUTION|>--- conflicted
+++ resolved
@@ -491,381 +491,4 @@
         print("ERROR: " + msg)
         sys.exit(2)
     else:
-<<<<<<< HEAD
-        print("Warning: " + msg)
-
-def center_volume(in_file):
-    import SimpleITK as sitk
-    import os
-    img = sitk.ReadImage(in_file)
-    size = img.GetSize()
-    origin = img.GetOrigin()
-    new_origin = [0,0,0]
-    for i, xx in enumerate(origin):
-        new_origin[i] = float(size[i])/2
-        if xx < 0:
-            new_origin[i] = -new_origin[i]
-    img.SetOrigin(new_origin)
-    out_file = os.path.abspath(os.path.basename(in_file))
-    sitk.WriteImage(img, out_file)
-    return out_file
-
-
-def recodeLabelMap(in_file, out_file, recode_file):
-    """This function has been adapted from BRAINSTools and serves
-    as a means to recode a label map based upon an input csv
-    file."""
-    import SimpleITK as sitk
-    import os
-    import csv
-    import sys
-
-    # Convert csv to RECODE_TABLE
-    CSVFile = open(recode_file, 'rb')
-    reader = csv.reader(CSVFile)
-    header = reader.next()
-    n_cols = len(header)
-    if n_cols == 4:
-        # ignore label names
-        label_keys = (0, 2)
-    elif n_cols == 2:
-        # no label names present
-        label_keys = (0, 1)
-    else:
-        # csv does not match format requirements
-        print("ERROR: input csv file for label recoding does meet requirements")
-        sys.exit()
-
-    # read csv file
-    RECODE_TABLE = list()
-    for line in reader:
-        RECODE_TABLE.append((int(line[label_keys[0]]), int(line[label_keys[1]])))
-
-    def minimizeSizeOfImage(outlabels):
-        """This function will find the largest integer value in the labelmap, and
-        cast the image to the smallest possible integer size so that no loss of data
-        results."""
-        measureFilt  = sitk.StatisticsImageFilter()
-        measureFilt.Execute(outlabels)
-        imgMin=measureFilt.GetMinimum()
-        imgMax=measureFilt.GetMaximum()
-        if imgMax < (2**8)-1:
-            outlabels = sitk.Cast( outlabels, sitk.sitkUInt8 )
-        elif imgMax < (2**16)-1:
-            outlabels = sitk.Cast( outlabels, sitk.sitkUInt16 )
-        elif imgMax < (2**32)-1:
-            outlabels = sitk.Cast( outlabels, sitk.sitkUInt32 )
-        elif imgMax < (2**64)-1:
-            outlabels = sitk.Cast( outlabels, sitk.sitkUInt64 )
-        return outlabels
-
-    LabelImage=sitk.Cast(sitk.ReadImage(in_file), sitk.sitkUInt32)
-    for (old, new) in RECODE_TABLE:
-        LabelImage = sitk.Cast((LabelImage == old), sitk.sitkUInt32)*(new - old)+LabelImage
-    LabelImage = minimizeSizeOfImage(LabelImage)
-    out_file = os.path.abspath(out_file)
-    sitk.WriteImage(LabelImage, out_file)
-    return out_file
-
-
-def create_recoding_wf(in_file, out_file=None):
-    wf = pe.Workflow(name="RecodeLabels")
-
-    inputspec = pe.Node(niu.IdentityInterface(['labelmap',
-                                               'recode_file']),
-                        name="inputspec")
-    inputspec.inputs.recode_file = in_file
-
-    convert_labelmap = pe.Node(fs.MRIConvert(), name="ConvertLabelMap")
-    convert_labelmap.inputs.in_type = 'mgz'
-    convert_labelmap.inputs.out_type = 'nii'
-    convert_labelmap.inputs.out_orientation = 'RAS'
-    convert_labelmap.inputs.out_file = 'labelmap.nii'
-    wf.connect([(inputspec, convert_labelmap, [('labelmap', 'in_file')])])
-
-    recode = pe.Node(Function(['in_file',
-                                          'out_file',
-                                          'recode_file'],
-                                         ['out_file'],
-                                         recodeLabelMap),
-                         name = "RecodeLabelMap")
-    if out_file == None:
-        recode.inputs.out_file = 'recodedlabelmap.nii'
-    else:
-        recode.inputs.out_file = out_file
-
-    wf.connect([(convert_labelmap, recode, [('out_file', 'in_file')]),
-                (inputspec, recode, [('recode_file', 'recode_file')])])
-
-    center_labelmap = pe.Node(Function(['in_file'], ['out_file'],
-                                                  center_volume),
-                                  name="CenterLabelMap")
-
-    wf.connect([(recode, center_labelmap, [('out_file', 'in_file')])])
-
-    outputspec = pe.Node(niu.IdentityInterface(['recodedlabelmap']), name="outputspec")
-
-    wf.connect([(center_labelmap, outputspec, [('out_file', 'recodedlabelmap')])])
-    return wf
-
-def createsrcsubj(source_directory):
-    """
-    Returns a node that acts as the datasource for a source subject such as
-    'fsaverage'
-    """
-    outfields = ['lh_BA1_exvivo',
-                 'lh_BA2_exvivo',
-                 'lh_BA3a_exvivo',
-                 'lh_BA3b_exvivo',
-                 'lh_BA4a_exvivo',
-                 'lh_BA4p_exvivo',
-                 'lh_BA6_exvivo',
-                 'lh_BA44_exvivo',
-                 'lh_BA45_exvivo',
-                 'lh_V1_exvivo',
-                 'lh_V2_exvivo',
-                 'lh_MT_exvivo',
-                 'lh_entorhinal_exvivo',
-                 'lh_perirhinal_exvivo',
-                 'lh_BA1_exvivo_thresh',
-                 'lh_BA2_exvivo_thresh',
-                 'lh_BA3a_exvivo_thresh',
-                 'lh_BA3b_exvivo_thresh',
-                 'lh_BA4a_exvivo_thresh',
-                 'lh_BA4p_exvivo_thresh',
-                 'lh_BA6_exvivo_thresh',
-                 'lh_BA44_exvivo_thresh',
-                 'lh_BA45_exvivo_thresh',
-                 'lh_V1_exvivo_thresh',
-                 'lh_V2_exvivo_thresh',
-                 'lh_MT_exvivo_thresh',
-                 'lh_entorhinal_exvivo_thresh',
-                 'lh_perirhinal_exvivo_thresh',
-                 'rh_BA1_exvivo',
-                 'rh_BA2_exvivo',
-                 'rh_BA3a_exvivo',
-                 'rh_BA3b_exvivo',
-                 'rh_BA4a_exvivo',
-                 'rh_BA4p_exvivo',
-                 'rh_BA6_exvivo',
-                 'rh_BA44_exvivo',
-                 'rh_BA45_exvivo',
-                 'rh_V1_exvivo',
-                 'rh_V2_exvivo',
-                 'rh_MT_exvivo',
-                 'rh_entorhinal_exvivo',
-                 'rh_perirhinal_exvivo',
-                 'rh_BA1_exvivo_thresh',
-                 'rh_BA2_exvivo_thresh',
-                 'rh_BA3a_exvivo_thresh',
-                 'rh_BA3b_exvivo_thresh',
-                 'rh_BA4a_exvivo_thresh',
-                 'rh_BA4p_exvivo_thresh',
-                 'rh_BA6_exvivo_thresh',
-                 'rh_BA44_exvivo_thresh',
-                 'rh_BA45_exvivo_thresh',
-                 'rh_V1_exvivo_thresh',
-                 'rh_V2_exvivo_thresh',
-                 'rh_MT_exvivo_thresh',
-                 'rh_entorhinal_exvivo_thresh',
-                 'rh_perirhinal_exvivo_thresh']
-    datasource = pe.Node(nio.nio.DataGrabber(outfields=outfields), name="Source_Subject")
-    datasource.inputs.base_directory = source_directory
-    datasource.inputs.template = '*'
-    datasource.inputs.field_template = dict(
-        lh_BA1_exvivo='label/lh.BA1_exvivo.label',
-        lh_BA2_exvivo='label/lh.BA2_exvivo.label',
-        lh_BA3a_exvivo='label/lh.BA3a_exvivo.label',
-        lh_BA3b_exvivo='label/lh.BA3b_exvivo.label',
-        lh_BA4a_exvivo='label/lh.BA4a_exvivo.label',
-        lh_BA4p_exvivo='label/lh.BA4p_exvivo.label',
-        lh_BA6_exvivo='label/lh.BA6_exvivo.label',
-        lh_BA44_exvivo='label/lh.BA44_exvivo.label',
-        lh_BA45_exvivo='label/lh.BA45_exvivo.label',
-        lh_V1_exvivo='label/lh.V1_exvivo.label',
-        lh_V2_exvivo='label/lh.V2_exvivo.label',
-        lh_MT_exvivo='label/lh.MT_exvivo.label',
-        lh_entorhinal_exvivo='label/lh.entorhinal_exvivo.label',
-        lh_perirhinal_exvivo='label/lh.perirhinal_exvivo.label',
-        lh_BA1_exvivo_thresh='label/lh.BA1_exvivo.thresh.label',
-        lh_BA2_exvivo_thresh='label/lh.BA2_exvivo.thresh.label',
-        lh_BA3a_exvivo_thresh='label/lh.BA3a_exvivo.thresh.label',
-        lh_BA3b_exvivo_thresh='label/lh.BA3b_exvivo.thresh.label',
-        lh_BA4a_exvivo_thresh='label/lh.BA4a_exvivo.thresh.label',
-        lh_BA4p_exvivo_thresh='label/lh.BA4p_exvivo.thresh.label',
-        lh_BA6_exvivo_thresh='label/lh.BA6_exvivo.thresh.label',
-        lh_BA44_exvivo_thresh='label/lh.BA44_exvivo.thresh.label',
-        lh_BA45_exvivo_thresh='label/lh.BA45_exvivo.thresh.label',
-        lh_V1_exvivo_thresh='label/lh.V1_exvivo.thresh.label',
-        lh_V2_exvivo_thresh='label/lh.V2_exvivo.thresh.label',
-        lh_MT_exvivo_thresh='label/lh.MT_exvivo.thresh.label',
-        lh_entorhinal_exvivo_thresh='label/lh.entorhinal_exvivo.thresh.label',
-        lh_perirhinal_exvivo_thresh='label/lh.perirhinal_exvivo.thresh.label',
-        rh_BA1_exvivo='label/rh.BA1_exvivo.label',
-        rh_BA2_exvivo='label/rh.BA2_exvivo.label',
-        rh_BA3a_exvivo='label/rh.BA3a_exvivo.label',
-        rh_BA3b_exvivo='label/rh.BA3b_exvivo.label',
-        rh_BA4a_exvivo='label/rh.BA4a_exvivo.label',
-        rh_BA4p_exvivo='label/rh.BA4p_exvivo.label',
-        rh_BA6_exvivo='label/rh.BA6_exvivo.label',
-        rh_BA44_exvivo='label/rh.BA44_exvivo.label',
-        rh_BA45_exvivo='label/rh.BA45_exvivo.label',
-        rh_V1_exvivo='label/rh.V1_exvivo.label',
-        rh_V2_exvivo='label/rh.V2_exvivo.label',
-        rh_MT_exvivo='label/rh.MT_exvivo.label',
-        rh_entorhinal_exvivo='label/rh.entorhinal_exvivo.label',
-        rh_perirhinal_exvivo='label/rh.perirhinal_exvivo.label',
-        rh_BA1_exvivo_thresh='label/rh.BA1_exvivo.thresh.label',
-        rh_BA2_exvivo_thresh='label/rh.BA2_exvivo.thresh.label',
-        rh_BA3a_exvivo_thresh='label/rh.BA3a_exvivo.thresh.label',
-        rh_BA3b_exvivo_thresh='label/rh.BA3b_exvivo.thresh.label',
-        rh_BA4a_exvivo_thresh='label/rh.BA4a_exvivo.thresh.label',
-        rh_BA4p_exvivo_thresh='label/rh.BA4p_exvivo.thresh.label',
-        rh_BA6_exvivo_thresh='label/rh.BA6_exvivo.thresh.label',
-        rh_BA44_exvivo_thresh='label/rh.BA44_exvivo.thresh.label',
-        rh_BA45_exvivo_thresh='label/rh.BA45_exvivo.thresh.label',
-        rh_V1_exvivo_thresh='label/rh.V1_exvivo.thresh.label',
-        rh_V2_exvivo_thresh='label/rh.V2_exvivo.thresh.label',
-        rh_MT_exvivo_thresh='label/rh.MT_exvivo.thresh.label',
-        rh_entorhinal_exvivo_thresh='label/rh.entorhinal_exvivo.thresh.label',
-        rh_perirhinal_exvivo_thresh='label/rh.perirhinal_exvivo.thresh.label')
-    return datasource, outfields
-
-def source_long_files_workflow(name="Source_Longitudinal_Files"):
-    """Creates a workflow to source the longitudinal files from a freesurfer directory.
-    This should only be used when the files are not in a prexisting workflow"""
-
-    wf = Workflow(name=name)
-
-    inputspec = Node(IdentityInterface(fields=['subject_id',
-                                               'subjects_dir',
-                                               'timepoints']),
-                     name="inputspec")
-
-    # TODO: Create outputspec
-
-    # grab files from the initial single session run
-    grab_inittp_files = pe.Node(nio.DataGrabber(), name="Grab_Initial_Files",
-                                infields=['subject_id'],
-                                outfileds=['inputvols', 'iscales', 'ltas'])
-    grab_inittp_files.inputs.template = '*'
-    grab_inittp_files.inputs.base_directory = config['subjects_dir']
-    grab_inittp_files.inputs.field_template = dict(inputvols='%s/mri/orig/0*.mgz',
-                                                   iscales='%s/mri/orig/0*-iscale.txt',
-                                                   ltas='%s/mri/orig/0*.lta')
-
-    grab_inittp_files.inputs.template_args = dict(inputvols=[['subject_id']],
-                                                  iscales=[['subject_id']],
-                                                  ltas=[['subject_id']])
-
-    wf.connect([(grab_inittp_files, outputspec, [('inputvols', 'inputspec.in_T1s'),
-                                                   ('iscales', 'inputspec.iscales'),
-                                                   ('ltas', 'inputspec.ltas')])])
-
-    merge_norms = pe.Node(Merge(len(config['timepoints'])), name="Merge_Norms")
-    merge_segs = pe.Node(Merge(len(config['timepoints'])), name="Merge_Segmentations")
-    merge_segs_noCC = pe.Node(Merge(len(config['timepoints'])), name="Merge_Segmentations_noCC")
-    merge_template_ltas = pe.Node(Merge(len(config['timepoints'])), name="Merge_Template_ltas")
-
-    for i, tp in enumerate(config['timepoints']):
-        # datasource timepoint files
-        tp_data_source = pe.Node(FreeSurferSource(), name="{0}_DataSource".format(tp))
-        tp_data_source.inputs.subject_id = tp
-        tp_data_source.inputs.subjects_dir = config['subjects_dir']
-
-        tp_data_grabber = pe.Node(nio.DataGrabber(), name="{0}_DataGrabber".format(tp),
-                                  infields=['tp', 'long_tempate'],
-                                  outfileds=['subj_to_template_lta', 'seg_noCC', 'seg_presurf'])
-        tp_data_grabber.inputs.template = '*'
-        tp_data_grabber.inputs.base_directory = config['subjects_dir']
-        tp_data_grabber.inputs.field_template = dict(
-            subj_to_template_lta='%s/mri/transforms/%s_to_%s.lta',
-            seg_noCC='%s/mri/aseg.auto_noCCseg.mgz',
-            seg_presurf='%s/mri/aseg.presurf.mgz',)
-
-        tp_data_grabber.inputs.template_args = dict(
-            subj_to_template_lta=[['long_template', 'tp', 'long_template']],
-            seg_noCC=[['tp']],
-            seg_presurf=[['tp']])
-
-        wf.connect([(tp_data_source, merge_norms, [('norm',
-                                                          'in{0}'.format(i))]),
-                          (tp_data_grabber, merge_segs, [('seg_presurf',
-                                                          'in{0}'.format(i))]),
-                          (tp_data_grabber, merge_segs_noCC, [('seg_noCC',
-                                                               'in{0}'.format(i))]),
-                          (tp_data_grabber, merge_template_ltas, [('subj_to_template_lta',
-                                                                   'in{0}'.format(i))])])
-
-        if tp == config['subject_id']:
-            wf.connect([(tp_data_source, outputspec, [('wm', 'inputspec.init_wm')]),
-                              (tp_data_grabber, outputspec, [('subj_to_template_lta',
-                                                          'inputspec.subj_to_template_lta')]),
-                              (tp_data_grabber, outputspec, [('subj_to_template_lta',
-                                                          'inputspec.subj_to_template_lta')])])
-
-    wf.connect([(merge_norms, outputspec, [('out', 'inputspec.alltps_norms')]),
-                      (merge_segs, outputspec, [('out', 'inputspec.alltps_segs')]),
-                      (merge_template_ltas, outputspec, [('out', 'inputspec.alltps_to_template_ltas')]),
-                      (merge_segs_noCC, outputspec, [('out', 'inputspec.alltps_segs_noCC')])])
-
-
-
-    # datasource files from the template run
-    ds_template_files = pe.Node(FreeSurferSource(), name="Datasource_Template_Files")
-    ds_template_files.inputs.subject_id = config['subject_id']
-    ds_template_files.inputs.subjects_dir = config['subjects_dir']
-
-    wf.connect([(ds_template_files, ar1_wf, [('brainmask', 'inputspec.template_brainmask')]),
-                      (ds_template_files, outputspec, [('aseg', 'inputspec.template_aseg')])])
-
-    # grab files from template run
-    grab_template_files = pe.Node(nio.DataGrabber(), name="Grab_Template_Files",
-                                  infields=['subject_id', 'long_template'],
-                                  outfields=['template_talairach_xfm',
-                                             'template_talairach_lta',
-                                             'template_talairach_m3z',
-                                             'template_label_intensities',
-                                             'template_lh_white',
-                                             'template_rh_white',
-                                             'template_lh_pial',
-                                             'template_rh_pial'])
-    grab_template_files.inputs.template = '*'
-    grab_template_files.inputs.base_directory = config['subjects_dir']
-    grab_template_files.inputs.subject_id = config['subject_id']
-    grab_template_files.inputs.long_template = config['long_template']
-    grab_template_files.inputs.field_template = dict(
-        template_talairach_xfm='%s/mri/transfroms/talairach.xfm',
-        template_talairach_lta='%s/mri/transfroms/talairach.lta',
-        template_talairach_m3z='%s/mri/transfroms/talairach.m3z',
-        template_label_intensities='%s/mri/aseg.auto_noCCseg.label_intensities.txt',
-        template_lh_white='%s/surf/lh.white',
-        template_rh_white='%s/surf/rh.white',
-        template_lh_pial='%s/surf/lh.pial',
-        template_rh_pial='%s/surf/rh.pial')
-
-    grab_template_files.inputs.template_args = dict(
-        template_talairach_xfm=[['long_template']],
-        template_talairach_lta=[['long_template']],
-        template_talairach_m3z=[['long_template']],
-        template_lh_white=[['long_template']],
-        template_rh_white=[['long_template']],
-        template_lh_pial=[['long_template']],
-        template_rh_pial=[['long_template']])
-    wf.connect([(grab_template_files, outputspec, [('template_talairach_xfm',
-                                                    'inputspec.template_talairach_xfm'),
-                                                   ('template_talairach_lta',
-                                                    'inputspec.template_talairach_lta'),
-                                                   ('template_talairach_m3z',
-                                                    'inputspec.template_talairach_m3z'),
-                                                   ('template_label_intensities',
-                                                    'inputspec.template_label_intensities'),
-                                                   ('template_lh_white', 'inputspec.template_lh_white'),
-                                                   ('template_rh_white', 'inputspec.template_rh_white'),
-                                                   ('template_lh_pial', 'inputspec.template_lh_pial'),
-                                                   ('template_rh_pial', 'inputspec.template_rh_pial')])
-            ])
-    return wf
-=======
-        print("Warning: " + msg)
->>>>>>> 252a2dd0
+        print("Warning: " + msg)