--- conflicted
+++ resolved
@@ -60,8 +60,6 @@
 """ % (homedir, os.getcwd())
 
 
-<<<<<<< HEAD
-=======
 def mkdir_p(path):
     try:
         os.makedirs(path)
@@ -72,8 +70,8 @@
             raise
 
 
->>>>>>> f9c98baa
 class NipypeConfig(object):
+
     """Base nipype config class
     """
 
@@ -86,12 +84,12 @@
         # To be deprecated in two releases
         if os.path.exists(old_config_file):
             if os.path.exists(new_config_file):
-                msg=("Detected presence of both old (%s, used by versions "
-                     "< 0.5.2) and new (%s) config files.  This version will "
-                     "proceed with the new one. We advise to merge settings "
-                     "and remove old config file if you are not planning to "
-                     "use previous releases of nipype.") % (old_config_file,
-                                                            new_config_file)
+                msg = ("Detected presence of both old (%s, used by versions "
+                       "< 0.5.2) and new (%s) config files.  This version will "
+                       "proceed with the new one. We advise to merge settings "
+                       "and remove old config file if you are not planning to "
+                       "use previous releases of nipype.") % (old_config_file,
+                                                              new_config_file)
                 warn(msg)
             else:
                 warn("Moving old config file from: %s to %s" % (old_config_file,
@@ -170,26 +168,9 @@
         matplotlib.use(self.get('execution', 'matplotlib_backend'))
 
     def update_ets(self):
-        can_import_ets = False
-        try:
-            from enthought.etsconfig.api import ETSConfig
-            can_import_ets = True
-        except ImportError:
-            pass
-
-        if not can_import_ets:
-            try:
-                from traits.etsconfig.etsconfig import ETSConfig
-                can_import_ets = True
-            except ImportError:
-                pass
-
-        if can_import_ets:
-            try:
-                ETSConfig.toolkit = '%s'
-            except ValueError:
-                pass
+        import os
+        os.environ['ETS_TOOLKIT'] = '%s' % self.get('execution', 'ets_toolkit')
 
     def enable_provenance(self):
         self._config.set('execution', 'write_provenance', 'true')
-        self._config.set('execution', 'hash_method', 'content')
+        self._config.set('execution', 'hash_method', 'content')