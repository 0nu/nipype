# emacs: -*- mode: python; py-indent-offset: 4; indent-tabs-mode: nil -*-
# vi: set ft=python sts=4 ts=4 sw=4 et:

"""
The fusion module provides higher-level interfaces to some of the operations
that can be performed with the seg_DetectLesions command-line program.

Change directory to provide relative paths for doctests
    >>> import os
    >>> filepath = os.path.dirname( os.path.realpath( __file__ ) )
    >>> datadir = os.path.realpath(os.path.join(filepath, '../../testing/\
data'))
    >>> os.chdir(datadir)
"""

import warnings

from ..base import TraitedSpec, File, traits, CommandLineInputSpec
from .base import NiftySegCommand
from ..niftyreg.base import get_custom_path


warn = warnings.warn
warnings.filterwarnings('always', category=UserWarning)


class PatchMatchInputSpec(CommandLineInputSpec):
    """Input Spec for PatchMatch."""
    # Mandatory input arguments
    in_file = File(argstr='-i %s',
                   exists=True,
                   mandatory=True,
                   desc='Input image to segment',
                   position=1)

    mask_file = File(argstr='-m %s',
                     exists=True,
                     mandatory=True,
                     desc='Input mask for the area where applies PatchMatch',
                     position=2)

    database_file = File(argstr='-db %s',
                         exists=True,
                         mandatory=True,
                         desc='Database with the segmentations',
                         position=3)

    # Output file name
    out_file = File(name_source=['in_file'],
                    name_template='%s_pm.nii.gz',
                    desc='The output filename of the patchmatch results',
                    argstr='-o %s',
                    position=4)

    # Optional arguments
    patch_size = traits.Int(desc="Patch size, #voxels",
                            argstr='-size %i')

    desc = "Constrained search area size, number of times bigger than the \
patchsize"
    cs_size = traits.Int(desc=desc,
                         argstr='-cs %i')

    match_num = traits.Int(desc="Number of better matching",
                           argstr='-match %i')

    pm_num = traits.Int(desc="Number of patchmatch executions",
                        argstr='-pm %i')

    desc = "Number of iterations for the patchmatch algorithm"
    it_num = traits.Int(desc=desc,
                        argstr='-it %i')


class PatchMatchOutputSpec(TraitedSpec):
    """OutputSpec for PatchMatch."""
    out_file = File(desc="Output segmentation")


class PatchMatch(NiftySegCommand):
    """Interface for executable seg_PatchMatch from NiftySeg platform.

    The database file is a text file and in each line we have a template
    file, a mask with the search region to consider and a file with the
    label to propagate.

    Input image, input mask, template images from database and masks from
    database must have the same 4D resolution (same number of XxYxZ voxels,
    modalities and/or time-points).
    Label files from database must have the same 3D resolution
    (XxYxZ voxels) than input image but can have different number of
    volumes than the input image allowing to propagate multiple labels
    in the same execution.

    `Source code <http://cmictig.cs.ucl.ac.uk/wiki/index.php/NiftySeg>`_ |
<<<<<<< HEAD
    `Documentation <http://cmictig.cs.ucl.ac.uk/wiki/index.php/\
NiftySeg_documentation>`_
=======
    `Documentation <http://cmictig.cs.ucl.ac.uk/wiki/index.php/NiftySeg_documentation>`_
>>>>>>> f39e2224

    Examples
    --------
    >>> from nipype.interfaces import niftyseg
    >>> node = niftyseg.PatchMatch()
    >>> node.inputs.in_file = 'im1.nii'
    >>> node.inputs.mask_file = 'im2.nii'
    >>> node.inputs.database_file = 'db.xml'
    >>> node.cmdline  # doctest: +ALLOW_UNICODE
    'seg_PatchMatch -i im1.nii -m im2.nii -db db.xml -o im1_pm.nii.gz'

    """
    _cmd = get_custom_path('seg_PatchMatch', env_dir='NIFTYSEGDIR')
    input_spec = PatchMatchInputSpec
    output_spec = PatchMatchOutputSpec
    _suffix = '_pm'<|MERGE_RESOLUTION|>--- conflicted
+++ resolved
@@ -93,12 +93,7 @@
     in the same execution.
 
     `Source code <http://cmictig.cs.ucl.ac.uk/wiki/index.php/NiftySeg>`_ |
-<<<<<<< HEAD
-    `Documentation <http://cmictig.cs.ucl.ac.uk/wiki/index.php/\
-NiftySeg_documentation>`_
-=======
     `Documentation <http://cmictig.cs.ucl.ac.uk/wiki/index.php/NiftySeg_documentation>`_
->>>>>>> f39e2224
 
     Examples
     --------
