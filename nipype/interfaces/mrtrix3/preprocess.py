--- conflicted
+++ resolved
@@ -16,11 +16,7 @@
 import os.path as op
 
 from ..base import (CommandLineInputSpec, CommandLine, traits, TraitedSpec,
-<<<<<<< HEAD
-                    File, isdefined)
-=======
-                    File, Undefined)
->>>>>>> 0cd54bc5
+                    File, isdefined, Undefined)
 from .base import MRTrix3BaseInputSpec, MRTrix3Base
 
 
