# emacs: -*- mode: python; py-indent-offset: 4; indent-tabs-mode: nil -*-
# vi: set ft=python sts=4 ts=4 sw=4 et:
# -*- coding: utf-8 -*-

import os.path as op

from ..base import traits, TraitedSpec, File, Undefined, InputMultiObject
from .base import MRTrix3BaseInputSpec, MRTrix3Base


class FitTensorInputSpec(MRTrix3BaseInputSpec):
    in_file = File(
        exists=True,
        argstr="%s",
        mandatory=True,
        position=-2,
        desc="input diffusion weighted images",
    )
    out_file = File(
        "dti.mif",
        argstr="%s",
        mandatory=True,
        position=-1,
        usedefault=True,
        desc="the output diffusion tensor image",
    )

    # General options
    in_mask = File(
        exists=True,
        argstr="-mask %s",
        desc=(
            "only perform computation within the specified " "binary brain mask image"
        ),
    )
    method = traits.Enum(
        "nonlinear",
        "loglinear",
        "sech",
        "rician",
        argstr="-method %s",
        desc=("select method used to perform the fitting"),
    )
    reg_term = traits.Float(
        argstr="-regularisation %f",
        max_ver="0.3.13",
        desc=(
            "specify the strength of the regularisation term on the "
            "magnitude of the tensor elements (default = 5000). This "
            "only applies to the non-linear methods"
        ),
    )


class FitTensorOutputSpec(TraitedSpec):
    out_file = File(exists=True, desc="the output DTI file")


class FitTensor(MRTrix3Base):
    """
    Convert diffusion-weighted images to tensor images


    Example
    -------

    >>> import nipype.interfaces.mrtrix3 as mrt
    >>> tsr = mrt.FitTensor()
    >>> tsr.inputs.in_file = 'dwi.mif'
    >>> tsr.inputs.in_mask = 'mask.nii.gz'
    >>> tsr.inputs.grad_fsl = ('bvecs', 'bvals')
    >>> tsr.cmdline                               # doctest: +ELLIPSIS
    'dwi2tensor -fslgrad bvecs bvals -mask mask.nii.gz dwi.mif dti.mif'
    >>> tsr.run()                                 # doctest: +SKIP
    """

    _cmd = "dwi2tensor"
    input_spec = FitTensorInputSpec
    output_spec = FitTensorOutputSpec

    def _list_outputs(self):
        outputs = self.output_spec().get()
        outputs["out_file"] = op.abspath(self.inputs.out_file)
        return outputs


class EstimateFODInputSpec(MRTrix3BaseInputSpec):
    algorithm = traits.Enum(
        "csd",
        "msmt_csd",
        argstr="%s",
        position=-8,
        mandatory=True,
        desc="FOD algorithm",
    )
    in_file = File(
        exists=True, argstr="%s", position=-7, mandatory=True, desc="input DWI image"
    )
    wm_txt = File(
        argstr="%s", position=-6, mandatory=True, desc="WM response text file"
    )
    wm_odf = File(
        "wm.mif",
        argstr="%s",
        position=-5,
        usedefault=True,
        mandatory=True,
<<<<<<< HEAD
        desc='output WM ODF')
    gm_txt = File(argstr='%s', position=-4, desc='GM response text file')
    gm_odf = File(argstr='%s',
                  position=-3, desc='output GM ODF')
    csf_txt = File(argstr='%s', position=-2, desc='CSF response text file')
    csf_odf = File(argstr='%s',
                   position=-1, desc='output CSF ODF')
    mask_file = File(exists=True, argstr='-mask %s', desc='mask image')
=======
        desc="output WM ODF",
    )
    gm_txt = File(argstr="%s", position=-4, desc="GM response text file")
    gm_odf = File(
        "gm.mif", usedefault=True, argstr="%s", position=-3, desc="output GM ODF"
    )
    csf_txt = File(argstr="%s", position=-2, desc="CSF response text file")
    csf_odf = File(
        "csf.mif", usedefault=True, argstr="%s", position=-1, desc="output CSF ODF"
    )
    mask_file = File(exists=True, argstr="-mask %s", desc="mask image")
>>>>>>> fa6dfbb3

    # DW Shell selection options
    shell = traits.List(
        traits.Float,
        sep=",",
        argstr="-shell %s",
        desc="specify one or more dw gradient shells",
    )
    max_sh = InputMultiObject(
        traits.Int,
<<<<<<< HEAD
        argstr='-lmax %s',
        sep=',',
        desc=('maximum harmonic degree of response function - single value for single-shell response, list for multi-shell response'))
=======
        value=[8],
        usedefault=True,
        argstr="-lmax %s",
        sep=",",
        desc=(
            "maximum harmonic degree of response function - single value for single-shell response, list for multi-shell response"
        ),
    )
>>>>>>> fa6dfbb3
    in_dirs = File(
        exists=True,
        argstr="-directions %s",
        desc=(
            "specify the directions over which to apply the non-negativity "
            "constraint (by default, the built-in 300 direction set is "
            "used). These should be supplied as a text file containing the "
            "[ az el ] pairs for the directions."
        ),
    )


class EstimateFODOutputSpec(TraitedSpec):
    wm_odf = File(argstr="%s", desc="output WM ODF")
    gm_odf = File(argstr="%s", desc="output GM ODF")
    csf_odf = File(argstr="%s", desc="output CSF ODF")


class EstimateFOD(MRTrix3Base):
    """
    Estimate fibre orientation distributions from diffusion data using spherical deconvolution

    Example
    -------

    >>> import nipype.interfaces.mrtrix3 as mrt
    >>> fod = mrt.EstimateFOD()
    >>> fod.inputs.algorithm = 'csd'
    >>> fod.inputs.in_file = 'dwi.mif'
    >>> fod.inputs.wm_txt = 'wm.txt'
    >>> fod.inputs.grad_fsl = ('bvecs', 'bvals')
    >>> fod.cmdline                               # doctest: +ELLIPSIS
    'dwi2fod -fslgrad bvecs bvals csd dwi.mif wm.txt wm.mif'
    >>> fod.run()                                 # doctest: +SKIP
    """

    _cmd = "dwi2fod"
    input_spec = EstimateFODInputSpec
    output_spec = EstimateFODOutputSpec

    def _list_outputs(self):
        outputs = self.output_spec().get()
        outputs["wm_odf"] = op.abspath(self.inputs.wm_odf)
        if self.inputs.gm_odf != Undefined:
            outputs["gm_odf"] = op.abspath(self.inputs.gm_odf)
        if self.inputs.csf_odf != Undefined:
            outputs["csf_odf"] = op.abspath(self.inputs.csf_odf)
        return outputs<|MERGE_RESOLUTION|>--- conflicted
+++ resolved
@@ -105,28 +105,13 @@
         position=-5,
         usedefault=True,
         mandatory=True,
-<<<<<<< HEAD
-        desc='output WM ODF')
-    gm_txt = File(argstr='%s', position=-4, desc='GM response text file')
-    gm_odf = File(argstr='%s',
-                  position=-3, desc='output GM ODF')
-    csf_txt = File(argstr='%s', position=-2, desc='CSF response text file')
-    csf_odf = File(argstr='%s',
-                   position=-1, desc='output CSF ODF')
-    mask_file = File(exists=True, argstr='-mask %s', desc='mask image')
-=======
         desc="output WM ODF",
     )
     gm_txt = File(argstr="%s", position=-4, desc="GM response text file")
-    gm_odf = File(
-        "gm.mif", usedefault=True, argstr="%s", position=-3, desc="output GM ODF"
-    )
+    gm_odf = File(argstr="%s", position=-3, desc="output GM ODF")
     csf_txt = File(argstr="%s", position=-2, desc="CSF response text file")
-    csf_odf = File(
-        "csf.mif", usedefault=True, argstr="%s", position=-1, desc="output CSF ODF"
-    )
+    csf_odf = File(argstr="%s", position=-1, desc="output CSF ODF")
     mask_file = File(exists=True, argstr="-mask %s", desc="mask image")
->>>>>>> fa6dfbb3
 
     # DW Shell selection options
     shell = traits.List(
@@ -137,20 +122,12 @@
     )
     max_sh = InputMultiObject(
         traits.Int,
-<<<<<<< HEAD
-        argstr='-lmax %s',
-        sep=',',
-        desc=('maximum harmonic degree of response function - single value for single-shell response, list for multi-shell response'))
-=======
-        value=[8],
-        usedefault=True,
         argstr="-lmax %s",
         sep=",",
         desc=(
             "maximum harmonic degree of response function - single value for single-shell response, list for multi-shell response"
         ),
     )
->>>>>>> fa6dfbb3
     in_dirs = File(
         exists=True,
         argstr="-directions %s",
