--- conflicted
+++ resolved
@@ -41,9 +41,6 @@
     out_logfile=dict(argstr='--logout=%s',
     ),
     output_type=dict(),
-<<<<<<< HEAD
-    readout_times=dict(),
-=======
     readout_times=dict(mandatory=True,
     requires=['encoding_direction'],
     xor=['encoding_file'],
@@ -52,7 +49,6 @@
     ),
     regmod=dict(argstr='--regmod=%s',
     ),
->>>>>>> 394ac0d7
     regrid=dict(argstr='--regrid=%d',
     ),
     scale=dict(argstr='--scale=%d',
