--- conflicted
+++ resolved
@@ -191,12 +191,13 @@
     yield assert_equal, meaner.cmdline, "fslmaths a.nii -Tmean %s" % os.path.join(testdir, "a_mean%s" % out_ext)
 
     # Clean up our mess
-<<<<<<< HEAD
     clean_directory(testdir, origdir, ftype)
-    
-    @skipif(no_fsl)
+    set_output_type(prev_type)
+
+@skipif(no_fsl)
 def test_stdimage():
-    files, testdir, origdir, ftype = create_files_in_directory()
+    prev_type = set_output_type(fsl_output_type)
+    files, testdir, origdir, out_ext = create_files_in_directory()
 
     # Get the command
     stder = fsl.StdImage(in_file="a.nii",out_file="b.nii")
@@ -218,12 +219,8 @@
     yield assert_equal, stder.cmdline, "fslmaths a.nii -Tstd %s"%os.path.join(testdir, "a_std.nii")
 
     # Clean up our mess
-    clean_directory(testdir, origdir, ftype)
-=======
-    clean_directory(testdir, origdir)
-    set_output_type(prev_type)
-
->>>>>>> 0d0d73af
+    clean_directory(testdir, origdir)
+    set_output_type(prev_type)
 
 @skipif(no_fsl)
 def test_maximage(fsl_output_type=None):
