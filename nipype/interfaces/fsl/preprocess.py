--- conflicted
+++ resolved
@@ -506,10 +506,6 @@
     bbrslope = traits.Float(
         argstr='-bbrslope %f', min_ver='5.0.0',
         desc='value of bbr slope')
-<<<<<<< HEAD
-
-=======
->>>>>>> c021039a
 
 
 class FLIRTOutputSpec(TraitedSpec):
