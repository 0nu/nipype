--- conflicted
+++ resolved
@@ -196,14 +196,9 @@
     outputs = {}
 
     def _list_outputs(self):
-<<<<<<< HEAD
-        self.outputs["out_file"] = os.path.abspath(self.inputs.in_file)
-        return self.outputs
-=======
         outputs = self.output_spec().get()
         outputs["out_file"] = os.path.abspath(self.inputs.in_file)
         return outputs
->>>>>>> fc3ad44a
 
 
 class WarpInputSpec(AFNICommandInputSpec):
