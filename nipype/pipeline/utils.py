--- conflicted
+++ resolved
@@ -443,13 +443,10 @@
         if show_connectinfo:
             nx.draw_networkx_edge_labels(pklgraph, pos)
 
-<<<<<<< HEAD
-=======
 def format_dot(dotfilename, format=None):
     cmd = 'dot -T%s -O %s' % (format, dotfilename)
     CommandLine(cmd).run()
     logger.info('Converting dotfile: %s to %s format'%(dotfilename, format))
->>>>>>> 6572aa08
 
 def make_output_dir(outdir):
     """Make the output_dir if it doesn't exist.
@@ -531,11 +528,7 @@
         if f not in needed_files:
             if len(needed_dirs) == 0:
                 files2remove.append(f)
-<<<<<<< HEAD
-            elif not len([1 for dirname in needed_dirs if f.startswith(dirname)])==0:
-=======
             elif not any([f.startswith(dirname) for dirname in needed_dirs]):
->>>>>>> 6572aa08
                 files2remove.append(f)
     logger.debug('Removing files: %s'%(';'.join(files2remove)))
     for f in files2remove:
