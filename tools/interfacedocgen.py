# emacs: -*- mode: python; py-indent-offset: 4; indent-tabs-mode: nil -*-
# vi: set ft=python sts=4 ts=4 sw=4 et:
"""Attempt to generate templates for module reference with Sphinx

XXX - we exclude extension modules

To include extension modules, first identify them as valid in the
``_uri2path`` method, then handle them in the ``_parse_module`` script.

We get functions and classes by parsing the text of .py files.
Alternatively we could import the modules for discovery, and we'd have
to do that for extension modules.  This would involve changing the
``_parse_module`` method to work via import and introspection, and
might involve changing ``discover_modules`` (which determines which
files are modules, and therefore which module URIs will be passed to
``_parse_module``).

NOTE: this is a modified version of a script originally shipped with the
PyMVPA project, which we've adapted for NIPY use.  PyMVPA is an MIT-licensed
project."""

# Stdlib imports
import os
import re
import sys

from nipype.utils.misc import is_container
from nipype.interfaces.base import Interface, CommandLine
from enthought.traits.trait_errors import TraitError
import warnings
<<<<<<< HEAD
=======
from nipype.pipeline.engine import Workflow
import tempfile
>>>>>>> 76a14b8c

def trim(docstring, marker):
    if not docstring:
        return ''
    # Convert tabs to spaces (following the normal Python rules)
    # and split into a list of lines:
    lines = docstring.expandtabs().splitlines()
    # Determine minimum indentation (first line doesn't count):
    indent = sys.maxint
    for line in lines[1:]:
        stripped = line.lstrip()
        if stripped:
            indent = min(indent, len(line) - len(stripped))
    # Remove indentation (first line is special):
    trimmed = [lines[0].strip()]
    if indent < sys.maxint:
        for line in lines[1:]:
            # replace existing REST marker with doc level marker
            stripped = line.lstrip().strip().rstrip()
            if stripped and all([s==stripped[0] for s in stripped]):
                line = line.replace(stripped[0], marker)
            trimmed.append(line[indent:].rstrip())
    # Strip off trailing and leading blank lines:
    while trimmed and not trimmed[-1]:
        trimmed.pop()
    while trimmed and not trimmed[0]:
        trimmed.pop(0)
    # Return a single string:
    return '\n'.join(trimmed)


# Functions and classes
class InterfaceHelpWriter(object):
    ''' Class for automatic detection and parsing of API docs
    to Sphinx-parsable reST format'''

    # only separating first two levels
    rst_section_levels = ['*', '=', '-', '~', '^']

    def __init__(self,
                 package_name,
                 rst_extension='.rst',
                 package_skip_patterns=None,
                 module_skip_patterns=None,
                 class_skip_patterns=None
                 ):
        ''' Initialize package for parsing

        Parameters
        ----------
        package_name : string
            Name of the top-level package.  *package_name* must be the
            name of an importable package
        rst_extension : string, optional
            Extension for reST files, default '.rst'
        package_skip_patterns : None or sequence of {strings, regexps}
            Sequence of strings giving URIs of packages to be excluded
            Operates on the package path, starting at (including) the
            first dot in the package path, after *package_name* - so,
            if *package_name* is ``sphinx``, then ``sphinx.util`` will
            result in ``.util`` being passed for earching by these
            regexps.  If is None, gives default. Default is:
            ['\.tests$']
        module_skip_patterns : None or sequence
            Sequence of strings giving URIs of modules to be excluded
            Operates on the module name including preceding URI path,
            back to the first dot after *package_name*.  For example
            ``sphinx.util.console`` results in the string to search of
            ``.util.console``
            If is None, gives default. Default is:
            ['\.setup$', '\._']
        class_skip_patterns : None or sequence
            Sequence of strings giving classes to be excluded
            Default is: None
           
        '''
        if package_skip_patterns is None:
            package_skip_patterns = ['\\.tests$']
        if module_skip_patterns is None:
            module_skip_patterns = ['\\.setup$', '\\._']
        if class_skip_patterns:
            self.class_skip_patterns = class_skip_patterns
        else:
            self.class_skip_patterns = []
        self.package_name = package_name
        self.rst_extension = rst_extension
        self.package_skip_patterns = package_skip_patterns
        self.module_skip_patterns = module_skip_patterns

    def get_package_name(self):
        return self._package_name

    def set_package_name(self, package_name):
        ''' Set package_name

        >>> docwriter = ApiDocWriter('sphinx')
        >>> import sphinx
        >>> docwriter.root_path == sphinx.__path__[0]
        True
        >>> docwriter.package_name = 'docutils'
        >>> import docutils
        >>> docwriter.root_path == docutils.__path__[0]
        True
        '''
        # It's also possible to imagine caching the module parsing here
        self._package_name = package_name
        self.root_module = __import__(package_name)
        self.root_path = self.root_module.__path__[0]
        self.written_modules = None

    package_name = property(get_package_name, set_package_name, None,
                            'get/set package_name')

    def _get_object_name(self, line):
        ''' Get second token in line
        >>> docwriter = ApiDocWriter('sphinx')
        >>> docwriter._get_object_name("  def func():  ")
        'func'
        >>> docwriter._get_object_name("  class Klass(object):  ")
        'Klass'
        >>> docwriter._get_object_name("  class Klass:  ")
        'Klass'
        '''
        name = line.split()[1].split('(')[0].strip()
        # in case we have classes which are not derived from object
        # ie. old style classes
        return name.rstrip(':')

    def _uri2path(self, uri):
        ''' Convert uri to absolute filepath

        Parameters
        ----------
        uri : string
            URI of python module to return path for

        Returns
        -------
        path : None or string
            Returns None if there is no valid path for this URI
            Otherwise returns absolute file system path for URI

        Examples
        --------
        >>> docwriter = ApiDocWriter('sphinx')
        >>> import sphinx
        >>> modpath = sphinx.__path__[0]
        >>> res = docwriter._uri2path('sphinx.builder')
        >>> res == os.path.join(modpath, 'builder.py')
        True
        >>> res = docwriter._uri2path('sphinx')
        >>> res == os.path.join(modpath, '__init__.py')
        True
        >>> docwriter._uri2path('sphinx.does_not_exist')

        '''
        if uri == self.package_name:
            return os.path.join(self.root_path, '__init__.py')
        path = uri.replace('.', os.path.sep)
        path = path.replace(self.package_name + os.path.sep, '')
        path = os.path.join(self.root_path, path)
        # XXX maybe check for extensions as well?
        if os.path.exists(path + '.py'): # file
            path += '.py'
        elif os.path.exists(os.path.join(path, '__init__.py')):
            path = os.path.join(path, '__init__.py')
        else:
            return None
        return path

    def _path2uri(self, dirpath):
        ''' Convert directory path to uri '''
        relpath = dirpath.replace(self.root_path, self.package_name)
        if relpath.startswith(os.path.sep):
            relpath = relpath[1:]
        return relpath.replace(os.path.sep, '.')

    def _parse_module(self, uri):
        ''' Parse module defined in *uri* '''
        filename = self._uri2path(uri)
        if filename is None:
            # nothing that we could handle here.
            return ([],[])
        f = open(filename, 'rt')
        functions, classes = self._parse_lines(f, uri)
        f.close()
        return functions, classes
    
    def _parse_lines(self, linesource, module):
        ''' Parse lines of text for functions and classes '''
        functions = []
        classes = []
        for line in linesource:
            if line.startswith('def ') and line.count('('):
                # exclude private stuff
                name = self._get_object_name(line)
                if not name.startswith('_'):
                    functions.append(name)
            elif line.startswith('class '):
                # exclude private stuff
                name = self._get_object_name(line)
                if not name.startswith('_') and \
                        self._survives_exclude('.'.join((module, name)),
                                               'class'):
                    classes.append(name)
            else:
                pass
        functions.sort()
        classes.sort()
        return functions, classes


    def _write_graph_section(self, fname, title):
        ad = '\n%s\n%s\n'%(title,'-'*len(title))
        ad += '.. graphviz::\n\n'
        fhandle = open(fname)
        for line in fhandle:
            ad += '\t' + line + '\n'
        
        fhandle.close()
        os.remove(fname)
        os.remove(fname + ".png")
        return ad

    def generate_api_doc(self, uri):
        '''Make autodoc documentation template string for a module

        Parameters
        ----------
        uri : string
            python location of module - e.g 'sphinx.builder'

        Returns
        -------
        S : string
            Contents of API doc
        '''
        # get the names of all classes and functions
        functions, classes = self._parse_module(uri)
        workflows = []
        for function in functions:
            try:
                __import__(uri)
                finst = sys.modules[uri].__dict__[function]
                workflow = finst()
            except TypeError:
                continue
            
            if isinstance(workflow, Workflow):
                workflows.append((workflow,function, finst))
        
        if not classes and not workflows:
            print 'WARNING: Empty -',uri  # dbg
            return ''

        # Make a shorter version of the uri that omits the package name for
        # titles 
        #uri_short = re.sub(r'^%s\.' % self.package_name,'',uri)
        uri_short = uri
        
        ad = '.. AUTO-GENERATED FILE -- DO NOT EDIT!\n\n'

        chap_title = uri_short
        ad += (chap_title+'\n'+ self.rst_section_levels[1] * len(chap_title)
               + '\n\n')

        # Set the chapter title to read 'module' for all modules except for the
        # main packages
        #if '.' in uri:
        #    title = 'Module: :mod:`' + uri_short + '`'
        #else:
        #    title = ':mod:`' + uri_short + '`'
        #ad += title + '\n' + self.rst_section_levels[2] * len(title)

        #ad += '\n' + 'Classes' + '\n' + \
        #    self.rst_section_levels[2] * 7 + '\n'
        for c in classes:
            ad += '\n:class:`' + c + '`\n' \
                  + self.rst_section_levels[2] * \
                  (len(c)+9) + '\n\n'
            __import__(uri)
            print c
            try:
                with warnings.catch_warnings():
                    warnings.simplefilter("ignore")
                    if c == "Function":
                        classinst = sys.modules[uri].__dict__[c](input_names=['arg1', 'arg2'], output_names=['out'])
                    elif c == "IdentityInterface":
                        classinst = sys.modules[uri].__dict__[c](fields=['a','b'])
                    else:
                        classinst = sys.modules[uri].__dict__[c]()
            except Exception as inst:
                print inst
                continue
            helpstr = ''
            if isinstance(classinst, CommandLine):
                helpstr += trim("Wraps command **%s**"%classinst._cmd, self.rst_section_levels[3]) + "\n\n"
            helpstr += trim(classinst.__doc__, self.rst_section_levels[3]) + "\n\n"
            print 'Generating inputs/outputs doc for:', uri, \
                classinst.__class__.__name__
            if hasattr(classinst, 'inputs'):
                iterator = classinst.inputs.items
            else:
                if helpstr:
                    ad += '\n' + helpstr + '\n'
                continue
            mandhelpstr = None # mandatory inputs
            opthelpstr = None  # optional inputs
            if not helpstr:
                helpstr = 'Inputs:: \n\n\t'
            else:
                helpstr += 'Inputs:: \n\n\t'
            for i,v in sorted(iterator()):

                fieldstr =  i

                try:
                    setattr(classinst.inputs,i, None)
                except TraitError, excp:
                    fieldstr += " : (%s)\n\t"%excp.info
                    
                try:
                    fieldstr += '\t' + getattr(v, 'desc')
                except:
                    fieldstr += '\tUnknown'
                if getattr(v,'xor'):
                    fieldstr += '\n\t\texclusive: %s'%','.join(getattr(v,'xor'))
                if getattr(v,'requires'):
                    fieldstr += '\n\t\trequires: %s'%','.join(getattr(v,'requires'))
                if getattr(v, 'mandatory'):
                    if not mandhelpstr:
                        mandhelpstr = ['[Mandatory]']
                    mandhelpstr += [fieldstr]
                else:
                    if not opthelpstr:
                        opthelpstr = ['[Optional]']
                    opthelpstr += [fieldstr]
                        
            if mandhelpstr:
                helpstr += '\n\t'.join(mandhelpstr)
                helpstr += '\n\n\t'
            if opthelpstr:
                helpstr += '\n\t'.join(opthelpstr)
            if helpstr:
                helpstr += '\n\n'
                
            if classinst._outputs():
                iterator = classinst._outputs().items
            else:
                iterator = {}.items
            outstr = []
            for i,v in sorted(iterator()):
                fieldstr =  i
                
                try:
                    setattr(classinst._outputs(),i, None)
                except TraitError, excp:
                    fieldstr += " : (%s)\n\t"%excp.info
                    
                try:
                    fieldstr += '\t' + getattr(v, 'desc')
                except:
                    fieldstr += '\tUnknown'
                outstr += [fieldstr]
            if outstr:
                if not helpstr:
                    helpstr = '\nOutputs:: \n\n\t'
                else:
                    helpstr += '\nOutputs:: \n\n\t'
                helpstr += '\n\t'.join(outstr)
            if helpstr:
                ad += '\n' + helpstr + '\n'
        """
            ad += '\n.. autoclass:: ' + c + '\n'
            # must NOT exclude from index to keep cross-refs working
            ad += '  :members:\n' \
                  '  :undoc-members:\n' \
                  '  :show-inheritance:\n' \
                  '  :inherited-members:\n' \
                  '\n' \
                  '  .. automethod:: __init__\n'
        """
        
        for workflow, name, finst in workflows:
            ad += '\n:class:`' + name + '()`\n' \
                  + self.rst_section_levels[2] * \
                  (len(name)+11) + '\n\n'
            helpstr = trim(finst.__doc__, self.rst_section_levels[3]) + "\n\n"
            ad += '\n' + helpstr + '\n'
            
            
            (_,fname) =  tempfile.mkstemp(suffix=".dot")
            workflow.write_graph(dotfilename=fname, graph2use='flat')
            
            ad += self._write_graph_section(fname, 'Graph')
            ad += self._write_graph_section(fname.replace(".dot",'_detailed.dot'), 'Detailed graph')
            
        return ad

    def _survives_exclude(self, matchstr, match_type):
        ''' Returns True if *matchstr* does not match patterns

        ``self.package_name`` removed from front of string if present

        Examples
        --------
        >>> dw = ApiDocWriter('sphinx')
        >>> dw._survives_exclude('sphinx.okpkg', 'package')
        True
        >>> dw.package_skip_patterns.append('^\\.badpkg$')
        >>> dw._survives_exclude('sphinx.badpkg', 'package')
        False
        >>> dw._survives_exclude('sphinx.badpkg', 'module')
        True
        >>> dw._survives_exclude('sphinx.badmod', 'module')
        True
        >>> dw.module_skip_patterns.append('^\\.badmod$')
        >>> dw._survives_exclude('sphinx.badmod', 'module')
        False
        '''
        if match_type == 'module':
            patterns = self.module_skip_patterns
        elif match_type == 'package':
            patterns = self.package_skip_patterns
        elif match_type == 'class':
            patterns = self.class_skip_patterns
        else:
            raise ValueError('Cannot interpret match type "%s"' 
                             % match_type)
        # Match to URI without package name
        L = len(self.package_name)
        if matchstr[:L] == self.package_name:
            matchstr = matchstr[L:]
        for pat in patterns:
            try:
                pat.search
            except AttributeError:
                pat = re.compile(pat)
            if pat.search(matchstr):
                return False
        return True

    def discover_modules(self):
        ''' Return module sequence discovered from ``self.package_name`` 


        Parameters
        ----------
        None

        Returns
        -------
        mods : sequence
            Sequence of module names within ``self.package_name``

        Examples
        --------
        >>> dw = ApiDocWriter('sphinx')
        >>> mods = dw.discover_modules()
        >>> 'sphinx.util' in mods
        True
        >>> dw.package_skip_patterns.append('\.util$')
        >>> 'sphinx.util' in dw.discover_modules()
        False
        >>> 
        '''
        modules = [self.package_name]
        # raw directory parsing
        for dirpath, dirnames, filenames in os.walk(self.root_path):
            # Check directory names for packages
            root_uri = self._path2uri(os.path.join(self.root_path,
                                                   dirpath))
            for dirname in dirnames[:]: # copy list - we modify inplace
                package_uri = '.'.join((root_uri, dirname))
                if (self._uri2path(package_uri) and
                    self._survives_exclude(package_uri, 'package')):
                    modules.append(package_uri)
                else:
                    dirnames.remove(dirname)
            # Check filenames for modules
            for filename in filenames:
                module_name = filename[:-3]
                module_uri = '.'.join((root_uri, module_name))
                if (self._uri2path(module_uri) and
                    self._survives_exclude(module_uri, 'module')):
                    modules.append(module_uri)
        return sorted(modules)
    
    def write_modules_api(self, modules,outdir):
        # write the list
        written_modules = []
        for m in modules:
            api_str = self.generate_api_doc(m)
            if not api_str:
                continue
            # write out to file
            outfile = os.path.join(outdir,
                                   m + self.rst_extension)
            fileobj = open(outfile, 'wt')
            fileobj.write(api_str)
            fileobj.close()
            written_modules.append(m)
        self.written_modules = written_modules

    def write_api_docs(self, outdir):
        """Generate API reST files.

        Parameters
        ----------
        outdir : string
            Directory name in which to store files
            We create automatic filenames for each module
            
        Returns
        -------
        None

        Notes
        -----
        Sets self.written_modules to list of written modules
        """
        if not os.path.exists(outdir):
            os.mkdir(outdir)
        # compose list of modules
        modules = self.discover_modules()
        self.write_modules_api(modules,outdir)
        
    def write_index(self, outdir, froot='gen', relative_to=None):
        """Make a reST API index file from written files

        Parameters
        ----------
        path : string
            Filename to write index to
        outdir : string
            Directory to which to write generated index file
        froot : string, optional
            root (filename without extension) of filename to write to
            Defaults to 'gen'.  We add ``self.rst_extension``.
        relative_to : string
            path to which written filenames are relative.  This
            component of the written file path will be removed from
            outdir, in the generated index.  Default is None, meaning,
            leave path as it is.
        """
        if self.written_modules is None:
            raise ValueError('No modules written')
        # Get full filename path
        path = os.path.join(outdir, froot+self.rst_extension)
        # Path written into index is relative to rootpath
        if relative_to is not None:
            relpath = outdir.replace(relative_to + os.path.sep, '')
        else:
            relpath = outdir
        idx = open(path,'wt')
        w = idx.write
        w('.. AUTO-GENERATED FILE -- DO NOT EDIT!\n\n')
        w('.. toctree::\n')
        w('   :maxdepth: 2\n\n')
        for f in self.written_modules:
            w('   %s\n' % os.path.join(relpath,f))
        idx.close()<|MERGE_RESOLUTION|>--- conflicted
+++ resolved
@@ -28,11 +28,8 @@
 from nipype.interfaces.base import Interface, CommandLine
 from enthought.traits.trait_errors import TraitError
 import warnings
-<<<<<<< HEAD
-=======
 from nipype.pipeline.engine import Workflow
 import tempfile
->>>>>>> 76a14b8c
 
 def trim(docstring, marker):
     if not docstring:
